--- conflicted
+++ resolved
@@ -92,55 +92,6 @@
             tx_out = None
             address = tx_in.bitcoin_address(address_prefix=address_prefix)
         else:
-<<<<<<< HEAD
-            suffix = ""
-            if tx.missing_unspent(idx):
-                tx_out = None
-                address = tx_in.bitcoin_address(address_prefix=address_prefix)
-            else:
-                tx_out = tx.unspents[idx]
-                sig_result = " sig ok" if tx.is_signature_ok(idx, traceback_f=traceback_f) else " BAD SIG"
-                suffix = " %12.5f mBTC %s" % (satoshi_to_mbtc(tx_out.coin_value), sig_result)
-                address = tx_out.bitcoin_address(netcode=netcode)
-            t = "%4d: %34s from %s:%-4d%s" % (idx, address, b2h_rev(tx_in.previous_hash),
-                                              tx_in.previous_index, suffix)
-            print(t.rstrip())
-            if disassembly_level > 0:
-                out_script = b''
-                if tx_out:
-                    out_script = tx_out.script
-                for (pre_annotations, pc, opcode, instruction, post_annotations) in \
-                        disassemble_scripts(
-                            tx_in.script, out_script, tx.lock_time, signature_for_hash_type_f):
-                    for l in pre_annotations:
-                        print("           %s" % l)
-                    print(    "    %4x: %02x  %s" % (pc, opcode, instruction))
-                    for l in post_annotations:
-                        print("           %s" % l)
-
-            if verbose_signature:
-                signatures = []
-                for opcode in ScriptTools.opcode_list(tx_in.script):
-                    if not opcode.startswith("OP_"):
-                        try:
-                            signatures.append(parse_signature_blob(h2b(opcode[1:-1])))
-                        except UnexpectedDER:
-                            pass
-                if signatures:
-                    sig_types_identical = (
-                        tuple(zip(*signatures))[1].count(signatures[0][1]) == len(signatures))
-                    i = 1 if len(signatures) > 1 else ''
-                    for sig_pair, sig_type in signatures:
-                        print("      r{0}: {1:#x}\n      s{0}: {2:#x}".format(i, *sig_pair))
-                        if not sig_types_identical and tx_out:
-                            print("      z{}: {:#x} {}".format(i, tx.signature_hash(tx_out.script, idx, sig_type),
-                                                               sighash_type_to_string(sig_type)))
-                        if i:
-                            i += 1
-                    if sig_types_identical and tx_out:
-                        print("      z:{} {:#x} {}".format(' ' if i else '', tx.signature_hash(tx_out.script, idx, sig_type),
-                                                           sighash_type_to_string(sig_type)))
-=======
             tx_out = tx.unspents[idx]
             sig_result = " sig ok" if tx.is_signature_ok(idx, traceback_f=traceback_f) else " BAD SIG"
             suffix = " %12.5f mBTC %s" % (satoshi_to_mbtc(tx_out.coin_value), sig_result)
@@ -172,7 +123,7 @@
 
 def dump_signatures(tx, tx_in, tx_out, idx, netcode, address_prefix, traceback_f, disassembly_level):
     signatures = []
-    for opcode in opcode_list(tx_in.script):
+    for opcode in ScriptTools.opcode_list(tx_in.script):
         if not opcode.startswith("OP_"):
             try:
                 signatures.append(parse_signature_blob(h2b(opcode[1:-1])))
@@ -214,7 +165,6 @@
 
     def signature_for_hash_type_f(hash_type, script):
         return tx.signature_hash(script, idx, hash_type)
->>>>>>> 1105b29d
 
     print("Output%s:" % ('s' if len(tx.txs_out) != 1 else ''))
     for idx, tx_out in enumerate(tx.txs_out):
