--- conflicted
+++ resolved
@@ -46,11 +46,7 @@
 from .pay_to import script_obj_from_script, ScriptPayToScript
 from .script import opcodes
 from .script.SolutionChecker import SolutionChecker, TxContext
-<<<<<<< HEAD
-from .script.VM import VM
-=======
 from .script.VM import ScriptTools
->>>>>>> 1f7734be
 
 
 MAX_MONEY = 21000000 * SATOSHI_PER_COIN
@@ -88,11 +84,7 @@
         tx_in = cls.TxIn.coinbase_tx_in(script=coinbase_bytes)
         COINBASE_SCRIPT_OUT = "%s OP_CHECKSIG"
         script_text = COINBASE_SCRIPT_OUT % b2h(public_key_sec)
-<<<<<<< HEAD
-        script_bin = VM.compile(script_text)
-=======
         script_bin = ScriptTools.compile(script_text)
->>>>>>> 1f7734be
         tx_out = cls.TxOut(coin_value, script_bin)
         return cls(version, [tx_in], [tx_out], lock_time)
 
@@ -258,11 +250,7 @@
 
         # In case concatenating two scripts ends up with two codeseparators,
         # or an extra one at the end, this prevents all those possible incompatibilities.
-<<<<<<< HEAD
-        tx_out_script = VM.delete_subscript(tx_out_script, int_to_bytes(opcodes.OP_CODESEPARATOR))
-=======
         tx_out_script = SolutionChecker.VM.delete_subscript(tx_out_script, int2byte(opcodes.OP_CODESEPARATOR))
->>>>>>> 1f7734be
 
         # blank out other inputs' signatures
         txs_in = [self._tx_in_for_idx(i, tx_in, tx_out_script, unsigned_txs_out_idx)
@@ -344,11 +332,7 @@
         f = io.BytesIO()
         for tx_out in txs_out:
             stream_struct("Q", f, tx_out.coin_value)
-<<<<<<< HEAD
-            self.SolutionChecker.VM.write_push_data([tx_out.script], f)
-=======
             ScriptTools.write_push_data([tx_out.script], f)
->>>>>>> 1f7734be
         return double_sha256(f.getvalue())
 
     def segwit_signature_preimage(self, script, tx_in_idx, hash_type):
@@ -452,12 +436,7 @@
 
     def check_solution(self, tx_in_idx, traceback_f=None, flags=None):
         tx_context = self.tx_context_for_idx(tx_in_idx)
-<<<<<<< HEAD
-        checker = self.SolutionChecker()
-        checker._check_solution(tx_context, flags, traceback_f=traceback_f)
-=======
         self.SolutionChecker.check_solution(tx_context, flags, traceback_f=traceback_f)
->>>>>>> 1f7734be
 
     def tx_context_for_idx(self, tx_in_idx):
         tx_in = self.txs_in[tx_in_idx]
