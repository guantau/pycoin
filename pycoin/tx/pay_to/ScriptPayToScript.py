--- conflicted
+++ resolved
@@ -1,8 +1,4 @@
-<<<<<<< HEAD
-from ..script.VM import VM
-=======
 from ..script.VM import ScriptTools
->>>>>>> 1f7734be
 
 from ... import encoding
 
@@ -12,11 +8,7 @@
 
 
 class ScriptPayToScript(ScriptType):
-<<<<<<< HEAD
-    TEMPLATE = VM.compile("OP_HASH160 OP_PUBKEYHASH OP_EQUAL")
-=======
     TEMPLATE = ScriptTools.compile("OP_HASH160 OP_PUBKEYHASH OP_EQUAL")
->>>>>>> 1f7734be
 
     def __init__(self, hash160):
         self.hash160 = hash160
@@ -47,24 +39,15 @@
         script_obj = script_obj_from_script(underlying_script)
         underlying_solution = script_obj.solve(**kwargs)
         if isinstance(underlying_solution, bytes):
-<<<<<<< HEAD
-            return underlying_solution + VM.bin_script([underlying_script])
-        return underlying_solution[0] + VM.bin_script([underlying_script]), underlying_solution[1]
-=======
             return underlying_solution + ScriptTools.compile_push_data_list([underlying_script])
         return underlying_solution[0] + ScriptTools.compile_push_data_list([underlying_script]), underlying_solution[1]
->>>>>>> 1f7734be
 
     def script(self):
         if self._script is None:
             # create the script
             STANDARD_SCRIPT_OUT = "OP_HASH160 %s OP_EQUAL"
             script_text = STANDARD_SCRIPT_OUT % b2h(self.hash160)
-<<<<<<< HEAD
-            self._script = VM.compile(script_text)
-=======
             self._script = ScriptTools.compile(script_text)
->>>>>>> 1f7734be
         return self._script
 
     def address(self, netcode=None):
