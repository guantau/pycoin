--- conflicted
+++ resolved
@@ -140,14 +140,9 @@
         signature_placeholder = kwargs.get("signature_placeholder", DEFAULT_PLACEHOLDER_SIGNATURE)
 
         db = kwargs.get("hash160_lookup", {})
-<<<<<<< HEAD
         order = secp256k1_generator.order()
-        for signature_order, sec_key in enumerate(sec_keys):
-=======
-        order = ecdsa.generator_secp256k1.order()
         # we reverse this enumeration to make the behaviour look like the old signer. BRAIN DAMAGE
         for signature_order, sec_key in reversed(list(enumerate(sec_keys))):
->>>>>>> 7534c4be
             sec_key = solved_values.get(sec_key, sec_key)
             if sec_key in secs_solved:
                 continue
