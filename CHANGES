--- conflicted
+++ resolved
@@ -1,6 +1,8 @@
-<<<<<<< HEAD
 Version 0.xx
-=======
+------------
+
+* change how ScriptNullData works (arbitrary data now allowed after OP_RETURN)
+
 Version 0.77
 ------------
 
@@ -10,11 +12,6 @@
 * fix https://github.com/richardkiss/pycoin/issues/224
 * fix https://github.com/richardkiss/pycoin/issues/225
 * fixed recipes
-
-Version 0.76
->>>>>>> 39a5f47f
-------------
-* change how ScriptNullData works (arbitrary data now allowed after OP_RETURN)
 
 Version 0.76
 ------------
