--- conflicted
+++ resolved
@@ -312,7 +312,6 @@
         self.assertRaises(InvalidPublicPairError, Key, public_pair=(0, 0))
 
     def test_repr(self):
-<<<<<<< HEAD
         key = Key(secret_exponent=273)
         netcode = "XTN"
 
@@ -324,20 +323,9 @@
         wif = key.wif(netcode=netcode)
         priv_k, nc = key_from_text(wif)
         self.assertEqual(netcode, nc)
-        self.assertEqual(repr(priv_k), '<private_for 0264e1b1969f9102977691a40431b0b672055dcf31163897d996434420e6c95dc9>')
-=======
-        key = Key(secret_exponent=273, netcode='XTN')
-
-        address = key.address()
-        pub_k = Key.from_text(address)
-        self.assertEqual(repr(pub_k),  '<mhDVBkZBWLtJkpbszdjZRkH1o5RZxMwxca>')
-
-        wif = key.wif()
-        priv_k = Key.from_text(wif)
         self.assertEqual(
             repr(priv_k),
-            'private_for <0264e1b1969f9102977691a40431b0b672055dcf31163897d996434420e6c95dc9>')
->>>>>>> 89e6adba
+            '<private_for 0264e1b1969f9102977691a40431b0b672055dcf31163897d996434420e6c95dc9>')
 
 
 if __name__ == '__main__':
