import unittest
from pycoin.contrib import who_signed
from pycoin.key import Key
from pycoin.tx import tx_utils
from pycoin.tx.Tx import Tx, SIGHASH_ALL
from pycoin.tx.TxIn import TxIn
from pycoin.tx.TxOut import TxOut
from pycoin.tx.pay_to import ScriptMultisig
from pycoin.tx.pay_to import build_hash160_lookup, build_p2sh_lookup
from pycoin.ui import address_for_pay_to_script, standard_tx_out_script


class WhoSignedTest(unittest.TestCase):

    def multisig_M_of_N(self, M, N, unsigned_id, signed_id):
        nc = "BTC"
        keys = [Key(secret_exponent=i) for i in range(1, N+2)]
        tx_in = TxIn.coinbase_tx_in(script=b'')
        script = ScriptMultisig(m=M, sec_keys=[key.sec() for key in keys[:N]]).script()
        tx_out = TxOut(1000000, script)
        tx1 = Tx(version=1, txs_in=[tx_in], txs_out=[tx_out])
        tx2 = tx_utils.create_tx(tx1.tx_outs_as_spendable(), [keys[-1].address(netcode=nc)])
        self.assertEqual(tx2.id(), unsigned_id)
        self.assertEqual(tx2.bad_signature_count(), 1)
        hash160_lookup = build_hash160_lookup(key.secret_exponent() for key in keys)
        tx2.sign(hash160_lookup=hash160_lookup)
        self.assertEqual(tx2.id(), signed_id)
        self.assertEqual(tx2.bad_signature_count(), 0)
<<<<<<< HEAD
        self.assertEqual(sorted(who_signed.who_signed_tx(tx2, 0)), sorted(((key.address(netcode=nc), SIGHASH_ALL) for key in keys[:M])))
=======
        self.assertEqual(sorted(who_signed.who_signed_tx(tx2, 0)),
                         sorted(((key.address(), SIGHASH_ALL) for key in keys[:M])))
>>>>>>> 89e6adba

    def test_create_multisig_1_of_2(self):
        unsigned_id = "dd40f601e801ad87701b04851a4a6852d6b625e481d0fc9c3302faf613a4fc88"
        signed_id = "fb9ccc00d0e30ab2648768104fd777df8f856830233232c5e43f43584aec23d9"
        self.multisig_M_of_N(1, 2, unsigned_id, signed_id)

    def test_create_multisig_2_of_3(self):
        unsigned_id = "6bc5614a41c7c4aa828f5a4314fff23e5e49b1137e5d31e9716eb58f6fb198ff"
        signed_id = "c521962fe9d0e5efb7d0966759c57e7ee2595ce8e05cb342b19265a8722420dd"
        self.multisig_M_of_N(2, 3, unsigned_id, signed_id)

    def test_multisig_one_at_a_time(self):
        nc = "BTC"
        M = 3
        N = 3
        keys = [Key(secret_exponent=i) for i in range(1, N+2)]
        tx_in = TxIn.coinbase_tx_in(script=b'')
        script = ScriptMultisig(m=M, sec_keys=[key.sec() for key in keys[:N]]).script()
        tx_out = TxOut(1000000, script)
        tx1 = Tx(version=1, txs_in=[tx_in], txs_out=[tx_out])
        tx2 = tx_utils.create_tx(tx1.tx_outs_as_spendable(), [keys[-1].address(netcode=nc)])
        ids = ["403e5bfc59e097bb197bf77a692d158dd3a4f7affb4a1fa41072dafe7bec7058",
               "5931d9995e83721243dca24772d7012afcd4378996a8b953c458175f15a544db",
               "9bb4421088190bbbb5b42a9eaa9baed7ec7574a407c25f71992ba56ca43d9c44",
               "03a1dc2a63f93a5cf5a7cb668658eb3fc2eda88c06dc287b85ba3e6aff751771"]
        for i in range(1, N+1):
            self.assertEqual(tx2.bad_signature_count(), 1)
            self.assertEqual(tx2.id(), ids[i-1])
            hash160_lookup = build_hash160_lookup(key.secret_exponent() for key in keys[i-1:i])
            tx2.sign(hash160_lookup=hash160_lookup)
            self.assertEqual(tx2.id(), ids[i])
<<<<<<< HEAD
            self.assertEqual(sorted(who_signed.who_signed_tx(tx2, 0)), sorted(((key.address(netcode=nc), SIGHASH_ALL) for key in keys[:i])))
=======
            self.assertEqual(sorted(who_signed.who_signed_tx(tx2, 0)),
                             sorted(((key.address(), SIGHASH_ALL) for key in keys[:i])))
>>>>>>> 89e6adba
        self.assertEqual(tx2.bad_signature_count(), 0)

    def test_sign_pay_to_script_multisig(self):
        nc = "BTC"
        M, N = 3, 3
        keys = [Key(secret_exponent=i) for i in range(1, N+2)]
        tx_in = TxIn.coinbase_tx_in(script=b'')
        underlying_script = ScriptMultisig(m=M, sec_keys=[key.sec() for key in keys[:N]]).script()
        address = address_for_pay_to_script(underlying_script, netcode=nc)
        self.assertEqual(address, "39qEwuwyb2cAX38MFtrNzvq3KV9hSNov3q")
        script = standard_tx_out_script(address)
        tx_out = TxOut(1000000, script)
        tx1 = Tx(version=1, txs_in=[tx_in], txs_out=[tx_out])
        tx2 = tx_utils.create_tx(tx1.tx_outs_as_spendable(), [address])
        hash160_lookup = build_hash160_lookup(key.secret_exponent() for key in keys[:N])
        p2sh_lookup = build_p2sh_lookup([underlying_script])
        tx2.sign(hash160_lookup=hash160_lookup, p2sh_lookup=p2sh_lookup)
        self.assertEqual(tx2.bad_signature_count(), 0)
        self.assertRaises(who_signed.NoAddressesForScriptTypeError, who_signed.who_signed_tx, tx2, 0)


if __name__ == "__main__":
    unittest.main()<|MERGE_RESOLUTION|>--- conflicted
+++ resolved
@@ -26,12 +26,8 @@
         tx2.sign(hash160_lookup=hash160_lookup)
         self.assertEqual(tx2.id(), signed_id)
         self.assertEqual(tx2.bad_signature_count(), 0)
-<<<<<<< HEAD
-        self.assertEqual(sorted(who_signed.who_signed_tx(tx2, 0)), sorted(((key.address(netcode=nc), SIGHASH_ALL) for key in keys[:M])))
-=======
         self.assertEqual(sorted(who_signed.who_signed_tx(tx2, 0)),
-                         sorted(((key.address(), SIGHASH_ALL) for key in keys[:M])))
->>>>>>> 89e6adba
+                         sorted(((key.address(netcode=nc), SIGHASH_ALL) for key in keys[:M])))
 
     def test_create_multisig_1_of_2(self):
         unsigned_id = "dd40f601e801ad87701b04851a4a6852d6b625e481d0fc9c3302faf613a4fc88"
@@ -63,12 +59,8 @@
             hash160_lookup = build_hash160_lookup(key.secret_exponent() for key in keys[i-1:i])
             tx2.sign(hash160_lookup=hash160_lookup)
             self.assertEqual(tx2.id(), ids[i])
-<<<<<<< HEAD
-            self.assertEqual(sorted(who_signed.who_signed_tx(tx2, 0)), sorted(((key.address(netcode=nc), SIGHASH_ALL) for key in keys[:i])))
-=======
             self.assertEqual(sorted(who_signed.who_signed_tx(tx2, 0)),
-                             sorted(((key.address(), SIGHASH_ALL) for key in keys[:i])))
->>>>>>> 89e6adba
+                             sorted(((key.address(netcode=nc), SIGHASH_ALL) for key in keys[:i])))
         self.assertEqual(tx2.bad_signature_count(), 0)
 
     def test_sign_pay_to_script_multisig(self):
