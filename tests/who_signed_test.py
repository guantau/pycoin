--- conflicted
+++ resolved
@@ -14,12 +14,8 @@
 class WhoSignedTest(unittest.TestCase):
 
     def multisig_M_of_N(self, M, N, unsigned_id, signed_id):
-<<<<<<< HEAD
         nc = "BTC"
-        keys = [Key(secret_exponent=i) for i in range(1, N+2)]
-=======
         keys = [Key(secret_exponent=i, generator=secp256k1_generator) for i in range(1, N+2)]
->>>>>>> ba06ce82
         tx_in = TxIn.coinbase_tx_in(script=b'')
         script = script_for_multisig(m=M, sec_keys=[key.sec() for key in keys[:N]])
         tx_out = TxOut(1000000, script)
@@ -64,14 +60,9 @@
             hash160_lookup = build_hash160_lookup([keys[i-1].secret_exponent()], [secp256k1_generator])
             tx2.sign(hash160_lookup=hash160_lookup)
             self.assertEqual(tx2.id(), ids[i])
-<<<<<<< HEAD
-            self.assertEqual(sorted(who_signed.who_signed_tx(tx2, 0)),
-                             sorted(((key.address(netcode=nc), SIGHASH_ALL) for key in keys[:i])))
-=======
             t1 = sorted(who_signed.who_signed_tx(tx2, 0))
-            t2 = sorted(((key.address(), SIGHASH_ALL) for key in keys[:i]))
+            t2 = sorted(((key.address(netcode=nc), SIGHASH_ALL) for key in keys[:i]))
             self.assertEqual(t1, t2)
->>>>>>> ba06ce82
         self.assertEqual(tx2.bad_signature_count(), 0)
 
     def test_sign_pay_to_script_multisig(self):
@@ -79,13 +70,8 @@
         M, N = 3, 3
         keys = [Key(secret_exponent=i, generator=secp256k1_generator) for i in range(1, N+2)]
         tx_in = TxIn.coinbase_tx_in(script=b'')
-<<<<<<< HEAD
-        underlying_script = ScriptMultisig(m=M, sec_keys=[key.sec() for key in keys[:N]]).script()
+        underlying_script = script_for_multisig(m=M, sec_keys=[key.sec() for key in keys[:N]])
         address = address_for_pay_to_script(underlying_script, netcode=nc)
-=======
-        underlying_script = script_for_multisig(m=M, sec_keys=[key.sec() for key in keys[:N]])
-        address = address_for_pay_to_script(underlying_script, "BTC")
->>>>>>> ba06ce82
         self.assertEqual(address, "39qEwuwyb2cAX38MFtrNzvq3KV9hSNov3q")
         script = script_for_address(address)
         tx_out = TxOut(1000000, script)
@@ -96,7 +82,7 @@
         tx2.sign(hash160_lookup=hash160_lookup, p2sh_lookup=p2sh_lookup)
         self.assertEqual(tx2.bad_signature_count(), 0)
         self.assertEqual(sorted(who_signed.who_signed_tx(tx2, 0)),
-                         sorted(((key.address(), SIGHASH_ALL) for key in keys[:M])))
+                         sorted(((key.address(netcode=nc), SIGHASH_ALL) for key in keys[:M])))
 
 
 if __name__ == "__main__":
