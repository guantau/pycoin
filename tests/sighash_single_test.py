--- conflicted
+++ resolved
@@ -64,7 +64,6 @@
 
 class SighashSingleTest(unittest.TestCase):
 
-<<<<<<< HEAD
     def test_sighash_single(self):
         nc = "BTC"
         k0 = Key(secret_exponent=PRIV_KEYS[0], is_compressed=True)
@@ -73,21 +72,6 @@
         k3 = Key(secret_exponent=PRIV_KEYS[3], is_compressed=True)
         k4 = Key(secret_exponent=PRIV_KEYS[4], is_compressed=True)
         k5 = Key(secret_exponent=PRIV_KEYS[5], is_compressed=True)
-=======
-    def test_sighash_single_mainnet(self):
-        self._test_sighash_single('BTC')
-
-    def test_sighash_single_testnet3(self):
-        self._test_sighash_single('XTN')
-
-    def _test_sighash_single(self, netcode):
-        k0 = Key(secret_exponent=PRIV_KEYS[0], is_compressed=True, netcode=netcode)
-        k1 = Key(secret_exponent=PRIV_KEYS[1], is_compressed=True, netcode=netcode)
-        k2 = Key(secret_exponent=PRIV_KEYS[2], is_compressed=True, netcode=netcode)
-        k3 = Key(secret_exponent=PRIV_KEYS[3], is_compressed=True, netcode=netcode)
-        k4 = Key(secret_exponent=PRIV_KEYS[4], is_compressed=True, netcode=netcode)
-        k5 = Key(secret_exponent=PRIV_KEYS[5], is_compressed=True, netcode=netcode)
->>>>>>> 89e6adba
 
         # Fake a coinbase transaction
         coinbase_tx = Tx.coinbase_tx(k0.sec(), 500000000)
