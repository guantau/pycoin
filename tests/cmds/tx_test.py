--- conflicted
+++ resolved
@@ -65,11 +65,7 @@
             "1976a914751e76e8199196d454941c45d1b3a323f1433bd688ac0000000000f9"
             "02950000000017a91415fc0754e73eb85d1cbce08786fadb7320ecb8dc8700f9"
             "02950000000017a914594f349df0bac3084ffea8a477bba5f03dcd450787")
-<<<<<<< HEAD
-        wifs = ' '.join(Key(_).wif(netcode=nc) for _ in (1, 2, 3))
-=======
-        wifs = ' '.join(Key(_, generator=secp256k1_generator).wif() for _ in (1, 2, 3))
->>>>>>> ba06ce82
+        wifs = ' '.join(Key(_, generator=secp256k1_generator).wif(netcode=nc) for _ in (1, 2, 3))
         signed = tempfile.mktemp(suffix=".hex")
         self.launch_tool("tx -a -P %s --db %s %s %s -o %s" % (
             p2sh_file.name, tx_source_hex, tx_to_sign, wifs, signed), env=dict(PYCOIN_CACHE_DIR=the_dir))
