--- conflicted
+++ resolved
@@ -62,16 +62,12 @@
         tx_u_prime = self.unsigned_copy(tx_s)
         tx_s_hex = tx_s.as_hex()
         tx_u_prime.set_unspents(tx_s.unspents)
-        key_list = [Key(pk, generator=secp256k1_generator).wif() for pk in private_keys]
+        key_list = [Key(pk, generator=secp256k1_generator).wif(netcode=nc) for pk in private_keys]
         p2sh_lookup = build_p2sh_lookup([h2b(x) for x in p2sh_values])
         tx_u_prime.sign(
-<<<<<<< HEAD
-            hash160_lookup=LazySecretExponentDB([Key(pk).wif(netcode=nc) for pk in private_keys], {}),
-            p2sh_lookup=build_p2sh_lookup([h2b(x) for x in p2sh_values])
-        )
-=======
-            hash160_lookup=LazySecretExponentDB(key_list, {}, [secp256k1_generator]), p2sh_lookup=p2sh_lookup)
->>>>>>> ba06ce82
+            hash160_lookup=LazySecretExponentDB([Key(pk, secp256k1_generator).wif(netcode=nc) for pk in private_keys], {}, [secp256k1_generator]),
+            p2sh_lookup=p2sh_lookup
+        )
         self.check_signed(tx_u_prime)
         tx_hex = tx_u_prime.as_hex()
         self.assertEqual(tx_hex, tx_s_hex)
@@ -455,48 +451,27 @@
 
     def test_segwit_create_tx(self):
         from pycoin.tx.tx_utils import create_tx, sign_tx
-<<<<<<< HEAD
-        from pycoin.tx.Spendable import Spendable
-        from pycoin.tx.pay_to.ScriptPayToAddress import ScriptPayToAddress
-        from pycoin.tx.pay_to.ScriptPayToAddressWit import ScriptPayToAddressWit
-        from pycoin.ui import address_for_pay_to_script_wit, script_obj_from_address
-        nc = "BTC"
-        key1 = Key(1)
-=======
         from pycoin.ui.ui import (
             address_for_pay_to_script_wit, script_for_p2pkh, script_for_p2pkh_wit, script_for_address
         )
+        nc = "BTC"
         key1 = Key(1, generator=secp256k1_generator)
->>>>>>> ba06ce82
         coin_value = 5000000
         script = script_for_p2pkh_wit(key1.hash160())
         tx_hash = b'\ee' * 32
         tx_out_index = 0
-<<<<<<< HEAD
-        spendable = Spendable(coin_value, script, tx_hash, tx_out_index)
-        key2 = Key(2)
-        tx = create_tx([spendable], [(key2.address(netcode=nc), coin_value)])
-=======
         spendable = Tx.Spendable(coin_value, script, tx_hash, tx_out_index)
         key2 = Key(2, generator=secp256k1_generator)
-        tx = create_tx([spendable], [(key2.address(), coin_value)])
->>>>>>> ba06ce82
+        tx = create_tx([spendable], [(key2.address(netcode=nc), coin_value)])
         self.check_unsigned(tx)
         sign_tx(tx, [key1.wif(netcode=nc)])
         self.check_signed(tx)
         self.assertEqual(len(tx.txs_in[0].witness), 2)
 
-<<<<<<< HEAD
-        s1 = ScriptPayToAddress(key1.hash160()).script()
+        s1 = script_for_p2pkh(key1.hash160())
         address = address_for_pay_to_script_wit(s1, netcode=nc)
-        spendable.script = script_obj_from_address(address).script()
+        spendable.script = script_for_address(address)
         tx = create_tx([spendable], [(key2.address(netcode=nc), coin_value)])
-=======
-        s1 = script_for_p2pkh(key1.hash160())
-        address = address_for_pay_to_script_wit(s1, "BTC")
-        spendable.script = script_for_address(address)
-        tx = create_tx([spendable], [(key2.address(), coin_value)])
->>>>>>> ba06ce82
         self.check_unsigned(tx)
         sign_tx(tx, [key1.wif(netcode=nc)], p2sh_lookup=build_p2sh_lookup([s1]))
         self.check_signed(tx)
