import unittest

from pycoin.ecdsa.secp256k1 import secp256k1_generator
from pycoin.key import Key
from pycoin.key.key_from_text import key_from_text
from pycoin.serialize import h2b


class KeyTest(unittest.TestCase):

    def test_sign_verify(self):
        private_key = Key(secret_exponent=1, generator=secp256k1_generator)
        h = b"\x00" * 32
        sig = private_key.sign(h)
        self.assertTrue(private_key.verify(h, sig))
        public_key = private_key.public_copy()
        self.assertTrue(public_key.verify(h, sig, generator=secp256k1_generator))
        h160_key = Key(hash160=private_key.hash160())
        self.assertTrue(h160_key.verify(h, sig, generator=secp256k1_generator))

    def test_translation(self):
        nc = "BTC"
        def do_test(exp_hex, wif, c_wif, public_pair_sec, c_public_pair_sec, address_b58, c_address_b58):

            secret_exponent = int(exp_hex, 16)
            sec = h2b(public_pair_sec)
            c_sec = h2b(c_public_pair_sec)

            keys_wif = [
<<<<<<< HEAD
                Key(secret_exponent=secret_exponent),
                key_from_text(wif)[0],
                key_from_text(c_wif)[0],
=======
                Key(secret_exponent=secret_exponent, generator=secp256k1_generator),
                Key.from_text(wif, generator=secp256k1_generator),
                Key.from_text(c_wif, generator=secp256k1_generator),
>>>>>>> ba06ce82
            ]

            key_sec = Key.from_sec(sec, secp256k1_generator)
            key_sec_c = Key.from_sec(c_sec, secp256k1_generator)
            keys_sec = [key_sec, key_sec_c]

            for key in keys_wif:
                self.assertEqual(key.secret_exponent(), secret_exponent)
                self.assertEqual(key.public_copy().secret_exponent(), None)
                repr(key)
                if key._prefer_uncompressed:
                    self.assertEqual(key.wif(netcode=nc), wif)
                else:
                    self.assertEqual(key.wif(netcode=nc), c_wif)
                self.assertEqual(key.wif(use_uncompressed=True, netcode=nc), wif)
                self.assertEqual(key.wif(use_uncompressed=False, netcode=nc), c_wif)

            for key in keys_wif + keys_sec:
                if key._prefer_uncompressed:
                    self.assertEqual(key.sec(), sec)
                else:
                    self.assertEqual(key.sec(), c_sec)
                self.assertEqual(key.sec(use_uncompressed=True), sec)
                self.assertEqual(key.sec(use_uncompressed=False), c_sec)
                if key._prefer_uncompressed:
                    self.assertEqual(key.address(netcode=nc), address_b58)
                else:
                    self.assertEqual(key.address(netcode=nc), c_address_b58)
                self.assertEqual(key.address(use_uncompressed=False, netcode=nc), c_address_b58)
                self.assertEqual(key.address(use_uncompressed=True, netcode=nc), address_b58)

            key_pub = key_from_text(address_b58)[0]
            key_pub_c = key_from_text(c_address_b58)[0]

            self.assertEqual(key_pub.address(netcode=nc), address_b58)
            self.assertEqual(key_pub.address(use_uncompressed=True, netcode=nc), address_b58)
            self.assertEqual(key_pub.address(use_uncompressed=False, netcode=nc), None)

            self.assertEqual(key_pub_c.address(netcode=nc), c_address_b58)
            self.assertEqual(key_pub_c.address(use_uncompressed=True, netcode=nc), c_address_b58)
            self.assertEqual(key_pub_c.address(use_uncompressed=False, netcode=nc), None)

        do_test("1111111111111111111111111111111111111111111111111111111111111111",
                "5HwoXVkHoRM8sL2KmNRS217n1g8mPPBomrY7yehCuXC1115WWsh",
                "KwntMbt59tTsj8xqpqYqRRWufyjGunvhSyeMo3NTYpFYzZbXJ5Hp",
                "044f355bdcb7cc0af728ef3cceb9615d90684bb5b2ca5f859ab0f0b704075871aa"
                "385b6b1b8ead809ca67454d9683fcf2ba03456d6fe2c4abe2b07f0fbdbb2f1c1",
                "034f355bdcb7cc0af728ef3cceb9615d90684bb5b2ca5f859ab0f0b704075871aa",
                "1MsHWS1BnwMc3tLE8G35UXsS58fKipzB7a",
                "1Q1pE5vPGEEMqRcVRMbtBK842Y6Pzo6nK9")

        do_test("dddddddddddddddddddddddddddddddddddddddddddddddddddddddddddddddd",
                "5KVzsHJiUxgvBBgtVS7qBTbbYZpwWM4WQNCCyNSiuFCJzYMxg8H",
                "L4ezQvyC6QoBhxB4GVs9fAPhUKtbaXYUn8YTqoeXwbevQq4U92vN",
                "04ed83704c95d829046f1ac27806211132102c34e9ac7ffa1b71110658e5b9d1bd"
                "edc416f5cefc1db0625cd0c75de8192d2b592d7e3b00bcfb4a0e860d880fd1fc",
                "02ed83704c95d829046f1ac27806211132102c34e9ac7ffa1b71110658e5b9d1bd",
                "1JyMKvPHkrCQd8jQrqTR1rBsAd1VpRhTiE",
                "1NKRhS7iYUGTaAfaR5z8BueAJesqaTyc4a")

        do_test("47f7616ea6f9b923076625b4488115de1ef1187f760e65f89eb6f4f7ff04b012",
                "5JMys7YfK72cRVTrbwkq5paxU7vgkMypB55KyXEtN5uSnjV7K8Y",
                "KydbzBtk6uc7M6dXwEgTEH2sphZxSPbmDSz6kUUHi4eUpSQuhEbq",
                "042596957532fc37e40486b910802ff45eeaa924548c0e1c080ef804e523ec3ed3"
                "ed0a9004acf927666eee18b7f5e8ad72ff100a3bb710a577256fd7ec81eb1cb3",
                "032596957532fc37e40486b910802ff45eeaa924548c0e1c080ef804e523ec3ed3",
                "1PM35qz2uwCDzcUJtiqDSudAaaLrWRw41L",
                "19ck9VKC6KjGxR9LJg4DNMRc45qFrJguvV")

        # in this case, the public_pair y value is less than 256**31, and so has a leading 00 byte.
        # This triggers a bug in the Python 2.7 version of to_bytes_32.
        do_test("ae2aaef5080b6e1704aab382a40a7c9957a40b4790f7df7faa04b14f4db56361",
                "5K8zSJ4zcV3UfkAKCFY5PomL6SRx2pYjaKfnAtMVh6zbhnAuPon",
                "L34GWeLdHcmw81W7JfAAPfQfH1F7u2s4v5QANdfTe1TEAYpjXoLL",
                "04f650fb572d1475950b63f5175c77e8b5ed9035a209d8fb5af5a04d6bc39b7323"
                "00186733fcfe3def4ace6feae8b82dd03cc31b7855307d33b0a039170f374962",
                "02f650fb572d1475950b63f5175c77e8b5ed9035a209d8fb5af5a04d6bc39b7323",
                "18fKPR8s1MQeckAsgya1sx6Z3WmFXd8wv8",
                "1DVJQzgnyCahXdoXdJ3tjGA3hrYVgKpvgK")


if __name__ == '__main__':
    unittest.main()<|MERGE_RESOLUTION|>--- conflicted
+++ resolved
@@ -2,8 +2,8 @@
 
 from pycoin.ecdsa.secp256k1 import secp256k1_generator
 from pycoin.key import Key
-from pycoin.key.key_from_text import key_from_text
 from pycoin.serialize import h2b
+from pycoin.ui.key_from_text import key_from_text
 
 
 class KeyTest(unittest.TestCase):
@@ -27,15 +27,9 @@
             c_sec = h2b(c_public_pair_sec)
 
             keys_wif = [
-<<<<<<< HEAD
-                Key(secret_exponent=secret_exponent),
-                key_from_text(wif)[0],
-                key_from_text(c_wif)[0],
-=======
                 Key(secret_exponent=secret_exponent, generator=secp256k1_generator),
-                Key.from_text(wif, generator=secp256k1_generator),
-                Key.from_text(c_wif, generator=secp256k1_generator),
->>>>>>> ba06ce82
+                key_from_text(secp256k1_generator, wif)[0],
+                key_from_text(secp256k1_generator, c_wif)[0],
             ]
 
             key_sec = Key.from_sec(sec, secp256k1_generator)
@@ -67,8 +61,8 @@
                 self.assertEqual(key.address(use_uncompressed=False, netcode=nc), c_address_b58)
                 self.assertEqual(key.address(use_uncompressed=True, netcode=nc), address_b58)
 
-            key_pub = key_from_text(address_b58)[0]
-            key_pub_c = key_from_text(c_address_b58)[0]
+            key_pub = key_from_text(secp256k1_generator, address_b58)[0]
+            key_pub_c = key_from_text(secp256k1_generator, c_address_b58)[0]
 
             self.assertEqual(key_pub.address(netcode=nc), address_b58)
             self.assertEqual(key_pub.address(use_uncompressed=True, netcode=nc), address_b58)
