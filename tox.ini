--- conflicted
+++ resolved
@@ -4,11 +4,7 @@
 # and then run "tox" from this directory.
 
 [tox]
-<<<<<<< HEAD
-envlist = py27, py33, py34, py35, py36, pypy
-=======
 envlist = py27, py34, py35, py36, pypy
->>>>>>> 98c7d3df
 
 [testenv]
 commands = py.test tests
